--- conflicted
+++ resolved
@@ -65,11 +65,7 @@
 pip install git+https://github.com/facebookresearch/segment-anything.git
 ```
 
-<<<<<<< HEAD
-## demo视频和文件的获取
-=======
 ## demo 视频和文件的获取
->>>>>>> 66b04473
 
 ```shell
 cd playground
