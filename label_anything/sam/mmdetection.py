--- conflicted
+++ resolved
@@ -17,10 +17,7 @@
 from label_studio_ml.utils import (DATA_UNDEFINED_NAME, get_image_size,
                                    get_single_tag_keys)
 from label_studio_tools.core.utils.io import get_data_dir
-<<<<<<< HEAD
 from filter_poly import NearNeighborRemover
-=======
->>>>>>> 58467263
 # from mmdet.apis import inference_detector, init_detector
 
 logger = logging.getLogger(__name__)
