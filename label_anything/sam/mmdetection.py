--- conflicted
+++ resolved
@@ -255,12 +255,7 @@
                     'width': float(w) / original_width * 100,
                     'height': float(h) / original_height * 100,
                 },
-<<<<<<< HEAD
                 "id": ''.join(random.SystemRandom().choices(string.ascii_uppercase + string.ascii_lowercase + string.digits, k=6)), # creates a random ID for your label every time
-=======
-                # creates a random ID for your label every time
-                "id": ''.join(random.SystemRandom().choice(string.ascii_uppercase + string.ascii_lowercase + string.digits)),
->>>>>>> 27baddca
             })
 
         if self.out_poly:
@@ -288,12 +283,7 @@
                     "polygonlabels": [output_label],
                 },
                 "type": "polygonlabels",
-<<<<<<< HEAD
                 "id": ''.join(random.SystemRandom().choices(string.ascii_uppercase + string.ascii_lowercase + string.digits, k=6)), # creates a random ID for your label every time
-=======
-                # creates a random ID for your label every time
-                "id": ''.join(random.SystemRandom().choice(string.ascii_uppercase + string.ascii_lowercase + string.digits)),
->>>>>>> 27baddca
                 "readonly": False,
             })
 
@@ -313,12 +303,7 @@
                     "brushlabels": [output_label],
                 },
                 "type": "brushlabels",
-<<<<<<< HEAD
                 "id": ''.join(random.SystemRandom().choices(string.ascii_uppercase + string.ascii_lowercase + string.digits, k=6)), # creates a random ID for your label every time
-=======
-                # creates a random ID for your label every time
-                "id": ''.join(random.SystemRandom().choice(string.ascii_uppercase + string.ascii_lowercase + string.digits)),
->>>>>>> 27baddca
                 "readonly": False,
             })
 
