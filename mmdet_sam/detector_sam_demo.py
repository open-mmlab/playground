# Copyright (c) OpenMMLab. All rights reserved.
# Refer from https://github.com/IDEA-Research/Grounded-Segment-Anything
import argparse
import os

import cv2
import torch
import numpy as np
import matplotlib.pyplot as plt
# Grounding DINO
try:
    import groundingdino
    import groundingdino.datasets.transforms as T
    from groundingdino.models import build_model
    from groundingdino.util.utils import clean_state_dict, get_phrases_from_posmap
    grounding_dino_transform = T.Compose([
            T.RandomResize([800], max_size=1333),
            T.ToTensor(),
            T.Normalize([0.485, 0.456, 0.406], [0.229, 0.224, 0.225]),
    ])
except ImportError:
    groundingdino = None
# GLIP
try:
    import maskrcnn_benchmark
    from maskrcnn_benchmark.engine.predictor_glip import GLIPDemo
    from maskrcnn_benchmark.config import cfg
except ImportError:
    maskrcnn_benchmark = None
# mmdet
try:
    import mmdet
    from mmdet.apis import inference_detector, init_detector
except ImportError:
    mmdet = None

from mmengine.config import Config
from mmengine.utils import ProgressBar
from PIL import Image
# segment anything
from segment_anything import SamPredictor, sam_model_registry

import sys
sys.path.append('../')
from core.utils import get_file_list


def parse_args():
    parser = argparse.ArgumentParser(
        'Detect-Segment-Anything Demo', add_help=True)
    parser.add_argument('image', type=str, help='path to image file')
    parser.add_argument('det_config', type=str, help='path to det config file')
    parser.add_argument('det_weight', type=str, help='path to det weight file')
    parser.add_argument('--only-det', action='store_true')
    parser.add_argument('--not-show-label', action='store_true')
    parser.add_argument(
        '--sam-type',
        type=str,
        default='vit_h',
        choices=['vit_h', 'vit_l', 'vit_b'],
        help='sam type')
    parser.add_argument(
        '--sam-weight',
        type=str,
        default='../models/sam_vit_h_4b8939.pth',
        help='path to checkpoint file')
    parser.add_argument(
        '--out-dir',
        '-o',
        type=str,
        default='outputs',
        help='output directory')
    parser.add_argument(
        '--box-thr', '-b', type=float, default=0.3, help='box threshold')
    parser.add_argument(
        '--det-device',
        '-d',
        default='cuda:0',
        help='Device used for inference')
    parser.add_argument(
        '--sam-device',
        '-s',
        default='cuda:0',
        help='Device used for inference')
    parser.add_argument('--cpu-off-load', '-c', action='store_true')
    parser.add_argument('--use-detic-mask', '-u', action='store_true')

    # GroundingDINO param
    parser.add_argument('--text-prompt', '-t', type=str, help='text prompt')
    parser.add_argument(
        '--text-thr', type=float, default=0.25, help='text threshold')

    return parser.parse_args()


def __build_grounding_dino_model(args):
    gdino_args = Config.fromfile(args.det_config)
    model = build_model(gdino_args)
    checkpoint = torch.load(args.det_weight, map_location='cpu')
    model.load_state_dict(clean_state_dict(checkpoint['model']), strict=False)
    model.eval()
    return model


def __build_glip_model(args):
    cfg.merge_from_file(args.det_config)
    cfg.merge_from_list(['MODEL.WEIGHT', args.det_weight])
    cfg.merge_from_list(['MODEL.DEVICE', 'cpu'])
    model = GLIPDemo(
        cfg,
        min_image_size=800,
        confidence_threshold=0.7,
        show_mask_heatmaps=False)
    return model


def build_detecter(args):
    if 'GroundingDINO' in args.det_config:
        detecter = __build_grounding_dino_model(args)
    elif 'GLIP' in args.det_config:
        detecter = __build_glip_model(args)
    else:
        config = Config.fromfile(args.det_config)
        if 'init_cfg' in config.model.backbone:
            config.model.backbone.init_cfg = None
        if not args.use_detic_mask:
            config.model.roi_head.mask_head = None
        detecter = init_detector(
            config, args.det_weight, device='cpu', cfg_options={})
    return detecter


def run_detector(model, image_path, args):
    pred_dict = {}

    if args.cpu_off_load:
        if 'GLIP' in args.det_config:
            model.model = model.model.to(args.det_device)
            model.device = args.det_device
        else:
            model = model.to(args.det_device)

    if 'GroundingDINO' in args.det_config:
        image_pil = Image.open(image_path).convert('RGB')  # load image
        image, _ = grounding_dino_transform(image_pil, None)  # 3, h, w

        text_prompt = args.text_prompt
        text_prompt = text_prompt.lower()
        text_prompt = text_prompt.strip()
        if not text_prompt.endswith('.'):
            text_prompt = text_prompt + '.'

        image = image.to(next(model.parameters()).device)

        with torch.no_grad():
            outputs = model(image[None], captions=[text_prompt])

        logits = outputs['pred_logits'].cpu().sigmoid()[0]  # (nq, 256)
        boxes = outputs['pred_boxes'].cpu()[0]  # (nq, 4)

        # filter output
        logits_filt = logits.clone()
        boxes_filt = boxes.clone()
        filt_mask = logits_filt.max(dim=1)[0] > args.box_thr
        logits_filt = logits_filt[filt_mask]  # num_filt, 256
        boxes_filt = boxes_filt[filt_mask]  # num_filt, 4

        # get phrase
        tokenlizer = model.tokenizer
        tokenized = tokenlizer(text_prompt)

        # build pred
        pred_labels = []
        pred_scores = []
        for logit, box in zip(logits_filt, boxes_filt):
            pred_phrase = get_phrases_from_posmap(logit > args.text_thr,
                                                  tokenized, tokenlizer)
            pred_labels.append(pred_phrase)
            pred_scores.append(str(logit.max().item())[:4])

        pred_dict['labels'] = pred_labels
        pred_dict['scores'] = pred_scores

        size = image_pil.size
        H, W = size[1], size[0]
        for i in range(boxes_filt.size(0)):
            boxes_filt[i] = boxes_filt[i] * torch.Tensor([W, H, W, H])
            boxes_filt[i][:2] -= boxes_filt[i][2:] / 2
            boxes_filt[i][2:] += boxes_filt[i][:2]
        pred_dict['boxes'] = boxes_filt
    elif 'GLIP' in args.det_config:
        image = cv2.imread(image_path)
        text_prompt = args.text_prompt
        text_prompt = text_prompt.lower()
        text_prompt = text_prompt.strip()
        if not text_prompt.endswith('.'):
            text_prompt = text_prompt + '.'
        top_predictions = model.inference(image, text_prompt)
        scores = top_predictions.get_field("scores").tolist()
        labels = top_predictions.get_field("labels").tolist()
        new_labels = []
        if model.entities and model.plus:
            for i in labels:
                if i <= len(model.entities):
                    new_labels.append(model.entities[i - model.plus])
                else:
                    new_labels.append('object')
        else:
            new_labels = ['object' for i in labels]
        pred_dict['labels'] = new_labels
        pred_dict['scores'] = scores
        pred_dict['boxes'] = top_predictions.bbox
    else:
        result = inference_detector(model, image_path)
        pred_instances = result.pred_instances[
            result.pred_instances.scores > args.box_thr]

        pred_dict['boxes'] = pred_instances.bboxes
        pred_dict['scores'] = pred_instances.scores.cpu().numpy().tolist()
        pred_dict['labels'] = [
            model.dataset_meta['classes'][label]
            for label in pred_instances.labels
        ]
        if args.use_detic_mask:
            pred_dict['masks'] = pred_instances.masks

    if args.cpu_off_load:
        if 'GLIP' in args.det_config:
            model.model = model.model.to('cpu')
            model.device = 'cpu'
        else:
            model = model.to('cpu')
    return model, pred_dict


def draw_and_save(image,
                  pred_dict,
                  save_path,
                  random_color=True,
                  show_label=True):
    plt.figure(figsize=(10, 10))
    plt.imshow(image)

    with_mask = 'masks' in pred_dict
    labels = pred_dict['labels']
    scores = pred_dict['scores']

    bboxes = pred_dict['boxes'].cpu().numpy()
    for box, label, score in zip(bboxes, labels, scores):
        x0, y0 = box[0], box[1]
        w, h = box[2] - box[0], box[3] - box[1]
        plt.gca().add_patch(
            plt.Rectangle((x0, y0),
                          w,
                          h,
                          edgecolor='green',
                          facecolor=(0, 0, 0, 0),
                          lw=2))

        if show_label:
            plt.gca().text(x0, y0, f'{label}|{round(score,2)}', color='white')

    if with_mask:
        masks = pred_dict['masks'].cpu().numpy()
        for mask in masks:
            if random_color:
                color = np.concatenate(
                    [np.random.random(3), np.array([0.6])], axis=0)
            else:
                color = np.array([30 / 255, 144 / 255, 255 / 255, 0.6])
            h, w = mask.shape[-2:]
            mask_image = mask.reshape(h, w, 1) * color.reshape(1, 1, -1)
            plt.gca().imshow(mask_image)

    plt.axis('off')
    plt.savefig(save_path)


def main():
    if groundingdino == None and maskrcnn_benchmark == None and mmdet == None:
        raise RuntimeError('detection model is not installed,\
                 please install it follow README')

    args = parse_args()
    if args.cpu_off_load is True:
        if 'cpu' in args.det_device and 'cpu ' in args.sam_device:
            raise RuntimeError(
                'args.cpu_off_load is an invalid parameter due to '
                'detection and sam model are on the cpu.')

    only_det = args.only_det
    cpu_off_load = args.cpu_off_load
    out_dir = args.out_dir

<<<<<<< HEAD
    if 'GroundingDINO' in args.det_config or 'GLIP' in args.det_config:
=======
    if 'GroundingDINO' in args.det_config or 'GLIP' in args.det_config or 'Detic' in args.det_config:
>>>>>>> 586b85b1
        assert args.text_prompt

    det_model = build_detecter(args)
    if not cpu_off_load:
        if 'GLIP' in args.det_config:
            det_model.model = det_model.model.to(args.det_device)
            det_model.device = args.det_device
        else:
            det_model = det_model.to(args.det_device)
<<<<<<< HEAD
=======

    if args.use_detic_mask:
        only_det = True
>>>>>>> 586b85b1

    if not only_det:
        build_sam = sam_model_registry[args.sam_type]
        sam_model = SamPredictor(build_sam(checkpoint=args.sam_weight))
        if not cpu_off_load:
            sam_model.mode = sam_model.model.to(args.sam_device)

    if 'Detic' in args.det_config:
        from projects.Detic.detic.utils import (get_text_embeddings,
                                reset_cls_layer_weight)
        text_prompt = args.text_prompt
        text_prompt = text_prompt.lower()
        text_prompt = text_prompt.strip()
        if text_prompt.endswith('.'):
            text_prompt = text_prompt[:-1]
        custom_vocabulary = text_prompt.split('.')
        det_model.dataset_meta['classes'] = [c.strip() for c in custom_vocabulary]
        embedding = get_text_embeddings(custom_vocabulary=custom_vocabulary)
        reset_cls_layer_weight(det_model, embedding)

    os.makedirs(out_dir, exist_ok=True)

    files, source_type = get_file_list(args.image)
    progress_bar = ProgressBar(len(files))
    for image_path in files:
        save_path = os.path.join(out_dir, os.path.basename(image_path))
        det_model, pred_dict = run_detector(det_model, image_path, args)

        if pred_dict['boxes'].shape[0] == 0:
            print('No objects detected !')
            continue

        image = cv2.imread(image_path)
        image = cv2.cvtColor(image, cv2.COLOR_BGR2RGB)

        if not only_det:

            if cpu_off_load:
                sam_model.mode = sam_model.model.to(args.sam_device)

            sam_model.set_image(image)

            transformed_boxes = sam_model.transform.apply_boxes_torch(
                pred_dict['boxes'], image.shape[:2])
            transformed_boxes = transformed_boxes.to(sam_model.model.device)

            masks, _, _ = sam_model.predict_torch(
                point_coords=None,
                point_labels=None,
                boxes=transformed_boxes,
                multimask_output=False)
            pred_dict['masks'] = masks

            if cpu_off_load:
                sam_model.model = sam_model.model.to('cpu')

        draw_and_save(
            image, pred_dict, save_path, show_label=not args.not_show_label)
        progress_bar.update()


if __name__ == '__main__':
    main()<|MERGE_RESOLUTION|>--- conflicted
+++ resolved
@@ -292,11 +292,7 @@
     cpu_off_load = args.cpu_off_load
     out_dir = args.out_dir
 
-<<<<<<< HEAD
-    if 'GroundingDINO' in args.det_config or 'GLIP' in args.det_config:
-=======
     if 'GroundingDINO' in args.det_config or 'GLIP' in args.det_config or 'Detic' in args.det_config:
->>>>>>> 586b85b1
         assert args.text_prompt
 
     det_model = build_detecter(args)
@@ -306,12 +302,9 @@
             det_model.device = args.det_device
         else:
             det_model = det_model.to(args.det_device)
-<<<<<<< HEAD
-=======
 
     if args.use_detic_mask:
         only_det = True
->>>>>>> 586b85b1
 
     if not only_det:
         build_sam = sam_model_registry[args.sam_type]
