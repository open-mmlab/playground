--- conflicted
+++ resolved
@@ -50,7 +50,7 @@
 from torch.utils.data import DataLoader, Dataset
 
 sys.path.append('../')
-<<<<<<< HEAD
+from mmdet_sam.utils import apply_exif_orientation  # noqa
 
 # GLIP
 try:
@@ -59,9 +59,6 @@
     from mmdet_sam.predictor_glip import GLIPDemo
 except ImportError:
     maskrcnn_benchmark = None
-=======
-from mmdet_sam.utils import apply_exif_orientation, get_file_list  # noqa
->>>>>>> 66b04473
 
 
 def parse_args():
